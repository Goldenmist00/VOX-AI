--- conflicted
+++ resolved
@@ -13,8 +13,6 @@
     await connectDB()
     console.log('Database connected successfully')
 
-<<<<<<< HEAD
-=======
     const { searchParams } = new URL(req.url)
     const limit = parseInt(searchParams.get('limit') || '10')
     const skip = parseInt(searchParams.get('skip') || '0')
@@ -30,23 +28,10 @@
     const totalDebates = await Debate.countDocuments()
     console.log('Total debates in database:', totalDebates)
 
->>>>>>> 6dce5aa9
     const debates = await Debate.find({ isActive: true })
       .sort({ createdAt: -1 })
       .lean()
 
-<<<<<<< HEAD
-    // Transform _id to id for frontend compatibility
-    const transformedDebates = debates.map(debate => ({
-      ...debate,
-      id: debate._id.toString(),
-      _id: undefined
-    }))
-
-    return NextResponse.json({
-      success: true,
-      debates: transformedDebates
-=======
     console.log('Found debates:', debates.length)
 
     const total = await Debate.countDocuments({ isActive: true })
@@ -64,7 +49,6 @@
       debates: transformedDebates,
       total,
       hasMore: skip + limit < total
->>>>>>> 6dce5aa9
     })
 
   } catch (error) {
