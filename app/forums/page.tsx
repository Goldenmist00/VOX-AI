--- conflicted
+++ resolved
@@ -29,12 +29,6 @@
   LayoutDashboard,
   X,
   LogOut,
-<<<<<<< HEAD
-  Globe,
-  Loader2,
-  ExternalLink,
-=======
->>>>>>> 6dce5aa9
   RefreshCw
 } from "lucide-react"
 import { useAuth } from "@/contexts/AuthContext"
@@ -570,48 +564,6 @@
   useEffect(() => {
     // Fetch debates from database (this will also load all comments)
     fetchDebates()
-<<<<<<< HEAD
-    
-    // Load available keywords and all Reddit posts
-    loadAvailableKeywords()
-    loadAllRedditPosts()
-
-    // Add some initial mock comments for demonstration
-    const initialComments = [
-      {
-        id: "1",
-        content: "I believe carbon tax is essential for reducing emissions. The economic benefits outweigh the costs.",
-        analysis: { sentiment: { overall: "positive" } },
-        debateId: 1
-      },
-      {
-        id: "2",
-        content: "Carbon tax will hurt low-income families the most. We need alternative solutions.",
-        analysis: { sentiment: { overall: "negative" } },
-        debateId: 1
-      },
-      {
-        id: "3",
-        content: "What about implementing carbon tax with rebates for low-income households?",
-        analysis: { sentiment: { overall: "positive" } },
-        debateId: 1
-      },
-      {
-        id: "4",
-        content: "Internet censorship is necessary to protect children from harmful content online.",
-        analysis: { sentiment: { overall: "positive" } },
-        debateId: 2
-      },
-      {
-        id: "5",
-        content: "Censorship violates our fundamental right to free speech and expression.",
-        analysis: { sentiment: { overall: "negative" } },
-        debateId: 2
-      }
-    ]
-    setAllComments(initialComments)
-=======
->>>>>>> 6dce5aa9
   }, [])
 
   useEffect(() => {
@@ -1167,15 +1119,6 @@
                     <h3 className="text-lg font-semibold">Live Sentiment</h3>
                   </div>
 
-<<<<<<< HEAD
-                  <div className="space-y-4">
-                    <div className="flex justify-between items-center">
-                      <span className="text-emerald-400 flex items-center gap-2">
-                        <ThumbsUp className="w-4 h-4" />
-                        Positive
-                      </span>
-                      <span className="font-bold text-emerald-400">{sentimentData.positive}%</span>
-=======
                 {/* Real-time Sentiment */}
                 <div className="bg-gray-950/60 border border-gray-700 p-6">
                   <div className="flex items-center justify-between mb-4">
@@ -1196,7 +1139,6 @@
                     <div className="flex items-center justify-between">
                       <span className="text-green-400">Positive</span>
                       <span className="text-sm">{Math.round(sentimentData.positive)}%</span>
->>>>>>> 6dce5aa9
                     </div>
                     <div className="w-full bg-gray-800 rounded-full h-2">
                       <div
@@ -1445,11 +1387,6 @@
                 <input
                   type="text"
                   name="tags"
-<<<<<<< HEAD
-                  className="w-full px-3 py-2 bg-gray-800 border border-gray-600 rounded-lg text-white placeholder-gray-400 focus:outline-none focus:border-blue-500 focus:ring-1 focus:ring-blue-500/20"
-                  placeholder="e.g., climate, policy, environment"
-                />
-=======
                   placeholder="Enter tags separated by commas (e.g., Environment, Policy, Economy)"
                   maxLength={500}
                   className="w-full px-4 py-3 bg-gray-900/50 border border-gray-700 rounded-lg text-white placeholder-gray-400 focus:outline-none focus:border-blue-500 focus:ring-1 focus:ring-blue-500/20 transition-colors"
@@ -1457,7 +1394,6 @@
                 <p className="text-xs text-gray-500 mt-1">
                   Each tag max 50 characters, max 10 tags. Don't include # symbols.
                 </p>
->>>>>>> 6dce5aa9
               </div>
 
               {createDebateError && (
